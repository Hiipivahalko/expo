"use strict";
var __createBinding = (this && this.__createBinding) || (Object.create ? (function(o, m, k, k2) {
    if (k2 === undefined) k2 = k;
    var desc = Object.getOwnPropertyDescriptor(m, k);
    if (!desc || ("get" in desc ? !m.__esModule : desc.writable || desc.configurable)) {
      desc = { enumerable: true, get: function() { return m[k]; } };
    }
    Object.defineProperty(o, k2, desc);
}) : (function(o, m, k, k2) {
    if (k2 === undefined) k2 = k;
    o[k2] = m[k];
}));
var __setModuleDefault = (this && this.__setModuleDefault) || (Object.create ? (function(o, v) {
    Object.defineProperty(o, "default", { enumerable: true, value: v });
}) : function(o, v) {
    o["default"] = v;
});
var __importStar = (this && this.__importStar) || function (mod) {
    if (mod && mod.__esModule) return mod;
    var result = {};
    if (mod != null) for (var k in mod) if (k !== "default" && Object.prototype.hasOwnProperty.call(mod, k)) __createBinding(result, mod, k);
    __setModuleDefault(result, mod);
    return result;
};
var __importDefault = (this && this.__importDefault) || function (mod) {
    return (mod && mod.__esModule) ? mod : { "default": mod };
};
Object.defineProperty(exports, "__esModule", { value: true });
exports.EXPO_DEBUG = exports.INTERNAL_CALLSITES_REGEX = exports.loadAsync = exports.getDefaultConfig = void 0;
// Copyright 2023-present 650 Industries (Expo). All rights reserved.
<<<<<<< HEAD
const config_1 = require("@expo/config");
const paths_1 = require("@expo/config/paths");
const runtimeEnv = __importStar(require("@expo/env"));
const json_file_1 = __importDefault(require("@expo/json-file"));
const chalk_1 = __importDefault(require("chalk"));
// @ts-expect-error: incorrectly typed
const metro_cache_1 = require("metro-cache");
const path_1 = __importDefault(require("path"));
const resolve_from_1 = __importDefault(require("resolve-from"));
const customizeFrame_1 = require("./customizeFrame");
Object.defineProperty(exports, "INTERNAL_CALLSITES_REGEX", { enumerable: true, get: function () { return customizeFrame_1.INTERNAL_CALLSITES_REGEX; } });
const env_1 = require("./env");
const getModulesPaths_1 = require("./getModulesPaths");
const getWatchFolders_1 = require("./getWatchFolders");
const rewriteRequestUrl_1 = require("./rewriteRequestUrl");
const withExpoSerializers_1 = require("./serializer/withExpoSerializers");
const postcss_1 = require("./transform-worker/postcss");
const metro_config_1 = require("./traveling/metro-config");
=======

>>>>>>> efd4cae1
const debug = require('debug')('expo:metro:config');
function getProjectBabelConfigFile(projectRoot) {
    return (resolve_from_1.default.silent(projectRoot, './babel.config.js') ||
        resolve_from_1.default.silent(projectRoot, './.babelrc') ||
        resolve_from_1.default.silent(projectRoot, './.babelrc.js'));
}
function getAssetPlugins(projectRoot) {
    const hashAssetFilesPath = resolve_from_1.default.silent(projectRoot, 'expo-asset/tools/hashAssetFiles');
    if (!hashAssetFilesPath) {
        throw new Error(`The required package \`expo-asset\` cannot be found`);
    }
    return [hashAssetFilesPath];
}
let hasWarnedAboutExotic = false;
function getDefaultConfig(projectRoot, options = {}) {
<<<<<<< HEAD
    const { getDefaultConfig: getDefaultMetroConfig, mergeConfig } = (0, metro_config_1.importMetroConfig)(projectRoot);
    const isExotic = options.mode === 'exotic' || env_1.env.EXPO_USE_EXOTIC;
    if (isExotic && !hasWarnedAboutExotic) {
        hasWarnedAboutExotic = true;
        console.log(chalk_1.default.gray(`\u203A Unstable feature ${chalk_1.default.bold `EXPO_USE_EXOTIC`} is enabled. Bundling may not work as expected, and is subject to breaking changes.`));
    }
    const reactNativePath = path_1.default.dirname((0, resolve_from_1.default)(projectRoot, 'react-native/package.json'));
=======
  const {
    getDefaultConfig: getDefaultMetroConfig,
    mergeConfig
  } = (0, _metroConfig2().importMetroConfig)(projectRoot);
  const isExotic = options.mode === 'exotic' || _env2().env.EXPO_USE_EXOTIC;
  if (isExotic && !hasWarnedAboutExotic) {
    hasWarnedAboutExotic = true;
    console.log(_chalk().default.gray(`\u203A Unstable feature ${_chalk().default.bold`EXPO_USE_EXOTIC`} is enabled. Bundling may not work as expected, and is subject to breaking changes.`));
  }
  const reactNativePath = _path().default.dirname((0, _resolveFrom().default)(projectRoot, 'react-native/package.json'));
  try {
    // Set the `EXPO_METRO_CACHE_KEY_VERSION` variable for use in the custom babel transformer.
    // This hack is used because there doesn't appear to be anyway to resolve
    // `babel-preset-fbjs` relative to the project root later (in `metro-expo-babel-transformer`).
    const babelPresetFbjsPath = (0, _resolveFrom().default)(projectRoot, 'babel-preset-fbjs/package.json');
    process.env.EXPO_METRO_CACHE_KEY_VERSION = String(require(babelPresetFbjsPath).version);
  } catch {
    // noop -- falls back to a hardcoded value.
  }
  const sourceExtsConfig = {
    isTS: true,
    isReact: true,
    isModern: false
  };
  const sourceExts = (0, _paths().getBareExtensions)([], sourceExtsConfig);

  // Add support for cjs (without platform extensions).
  sourceExts.push('cjs');
  let sassVersion = null;
  if (options.isCSSEnabled) {
    sassVersion = getSassVersion(projectRoot);
    // Enable SCSS by default so we can provide a better error message
    // when sass isn't installed.
    sourceExts.push('scss', 'sass', 'css');
  }
  const envFiles = runtimeEnv().getFiles(process.env.NODE_ENV, {
    silent: true
  });
  const babelConfigPath = getProjectBabelConfigFile(projectRoot);
  const isCustomBabelConfigDefined = !!babelConfigPath;
  const resolverMainFields = [];

  // Disable `react-native` in exotic mode, since library authors
  // use it to ship raw application code to the project.
  if (!isExotic) {
    resolverMainFields.push('react-native');
  }
  resolverMainFields.push('browser', 'main');
  const pkg = (0, _config().getPackageJson)(projectRoot);
  const watchFolders = (0, _getWatchFolders().getWatchFolders)(projectRoot);
  // TODO: nodeModulesPaths does not work with the new Node.js package.json exports API, this causes packages like uuid to fail. Disabling for now.
  const nodeModulesPaths = (0, _getModulesPaths().getModulesPaths)(projectRoot);
  if (_env2().env.EXPO_DEBUG) {
    console.log();
    console.log(`Expo Metro config:`);
>>>>>>> efd4cae1
    try {
        // Set the `EXPO_METRO_CACHE_KEY_VERSION` variable for use in the custom babel transformer.
        // This hack is used because there doesn't appear to be anyway to resolve
        // `babel-preset-fbjs` relative to the project root later (in `metro-expo-babel-transformer`).
        const babelPresetFbjsPath = (0, resolve_from_1.default)(projectRoot, 'babel-preset-fbjs/package.json');
        process.env.EXPO_METRO_CACHE_KEY_VERSION = String(require(babelPresetFbjsPath).version);
    }
    catch {
        // noop -- falls back to a hardcoded value.
    }
    const sourceExtsConfig = { isTS: true, isReact: true, isModern: false };
    const sourceExts = (0, paths_1.getBareExtensions)([], sourceExtsConfig);
    // Add support for cjs (without platform extensions).
    sourceExts.push('cjs');
    let sassVersion = null;
    if (options.isCSSEnabled) {
        sassVersion = getSassVersion(projectRoot);
        // Enable SCSS by default so we can provide a better error message
        // when sass isn't installed.
        sourceExts.push('scss', 'sass', 'css');
    }
    const envFiles = runtimeEnv.getFiles(process.env.NODE_ENV);
    const babelConfigPath = getProjectBabelConfigFile(projectRoot);
    const isCustomBabelConfigDefined = !!babelConfigPath;
    const resolverMainFields = [];
    // Disable `react-native` in exotic mode, since library authors
    // use it to ship raw application code to the project.
    if (!isExotic) {
        resolverMainFields.push('react-native');
    }
    resolverMainFields.push('browser', 'main');
    const pkg = (0, config_1.getPackageJson)(projectRoot);
    const watchFolders = (0, getWatchFolders_1.getWatchFolders)(projectRoot);
    // TODO: nodeModulesPaths does not work with the new Node.js package.json exports API, this causes packages like uuid to fail. Disabling for now.
    const nodeModulesPaths = (0, getModulesPaths_1.getModulesPaths)(projectRoot);
    if (env_1.env.EXPO_DEBUG) {
        console.log();
        console.log(`Expo Metro config:`);
        try {
            console.log(`- Version: ${require('../package.json').version}`);
        }
        catch { }
        console.log(`- Extensions: ${sourceExts.join(', ')}`);
        console.log(`- React Native: ${reactNativePath}`);
        console.log(`- Babel config: ${babelConfigPath || 'babel-preset-expo (default)'}`);
        console.log(`- Resolver Fields: ${resolverMainFields.join(', ')}`);
        console.log(`- Watch Folders: ${watchFolders.join(', ')}`);
        console.log(`- Node Module Paths: ${nodeModulesPaths.join(', ')}`);
        console.log(`- Exotic: ${isExotic}`);
        console.log(`- Env Files: ${envFiles}`);
        console.log(`- Sass: ${sassVersion}`);
        console.log();
    }
    const { 
    // Remove the default reporter which metro always resolves to be the react-native-community/cli reporter.
    // This prints a giant React logo which is less accessible to users on smaller terminals.
<<<<<<< HEAD
    reporter, ...metroDefaultValues } = getDefaultMetroConfig.getDefaultValues(projectRoot);
    // Merge in the default config from Metro here, even though loadConfig uses it as defaults.
    // This is a convenience for getDefaultConfig use in metro.config.js, e.g. to modify assetExts.
    const metroConfig = mergeConfig(metroDefaultValues, {
        watchFolders,
        resolver: {
            resolverMainFields,
            platforms: ['ios', 'android'],
            assetExts: metroDefaultValues.resolver.assetExts
                .concat(
            // Add default support for `expo-image` file types.
            ['heic', 'avif'])
                .filter((assetExt) => !sourceExts.includes(assetExt)),
            sourceExts,
            nodeModulesPaths,
        },
        watcher: {
            // strip starting dot from env files
            additionalExts: envFiles.map((file) => file.replace(/^\./, '')),
        },
        serializer: {
            getModulesRunBeforeMainModule: () => [
                require.resolve(path_1.default.join(reactNativePath, 'Libraries/Core/InitializeCore')),
                // TODO: Bacon: load Expo side-effects
            ],
            getPolyfills: () => require(path_1.default.join(reactNativePath, 'rn-get-polyfills'))(),
        },
        server: {
            rewriteRequestUrl: (0, rewriteRequestUrl_1.getRewriteRequestUrl)(projectRoot),
            port: Number(env_1.env.RCT_METRO_PORT) || 8081,
            // NOTE(EvanBacon): Moves the server root down to the monorepo root.
            // This enables proper monorepo support for web.
            unstable_serverRoot: (0, getModulesPaths_1.getServerRoot)(projectRoot),
        },
        symbolicator: {
            customizeFrame: (0, customizeFrame_1.getDefaultCustomizeFrame)(),
        },
        transformerPath: options.isCSSEnabled
            ? // Custom worker that adds CSS support for Metro web.
                require.resolve('./transform-worker/transform-worker')
            : metroDefaultValues.transformerPath,
        transformer: {
            // Custom: These are passed to `getCacheKey` and ensure invalidation when the version changes.
            // @ts-expect-error: not on type.
            postcssHash: (0, postcss_1.getPostcssConfigHash)(projectRoot),
            browserslistHash: pkg.browserslist
                ? (0, metro_cache_1.stableHash)(JSON.stringify(pkg.browserslist)).toString('hex')
                : null,
            sassVersion,
            // `require.context` support
            unstable_allowRequireContext: true,
            allowOptionalDependencies: true,
            babelTransformerPath: isExotic
                ? require.resolve('./transformer/metro-expo-exotic-babel-transformer')
                : isCustomBabelConfigDefined
                    ? // If the user defined a babel config file in their project,
                        // then use the default transformer.
                        // Try to use the project copy before falling back on the global version
                        resolve_from_1.default.silent(projectRoot, 'metro-react-native-babel-transformer')
                    : // Otherwise, use a custom transformer that uses `babel-preset-expo` by default for projects.
                        require.resolve('./transformer/metro-expo-babel-transformer'),
            assetRegistryPath: 'react-native/Libraries/Image/AssetRegistry',
            assetPlugins: getAssetPlugins(projectRoot),
        },
    });
    return (0, withExpoSerializers_1.withExpoSerializers)(metroConfig);
=======
    reporter,
    ...metroDefaultValues
  } = getDefaultMetroConfig.getDefaultValues(projectRoot);

  // Merge in the default config from Metro here, even though loadConfig uses it as defaults.
  // This is a convenience for getDefaultConfig use in metro.config.js, e.g. to modify assetExts.
  const metroConfig = mergeConfig(metroDefaultValues, {
    watchFolders,
    resolver: {
      resolverMainFields,
      platforms: ['ios', 'android'],
      assetExts: metroDefaultValues.resolver.assetExts.concat(
      // Add default support for `expo-image` file types.
      ['heic', 'avif']).filter(assetExt => !sourceExts.includes(assetExt)),
      sourceExts,
      nodeModulesPaths
    },
    watcher: {
      // strip starting dot from env files
      additionalExts: envFiles.map(file => file.replace(/^\./, ''))
    },
    serializer: {
      getModulesRunBeforeMainModule: () => {
        const preModules = [
        // MUST be first
        require.resolve(_path().default.join(reactNativePath, 'Libraries/Core/InitializeCore'))];

        // We need to shift this to be the first module so web Fast Refresh works as expected.
        // This will only be applied if the module is installed and imported somewhere in the bundle already.
        const metroRuntime = _resolveFrom().default.silent(projectRoot, '@expo/metro-runtime');
        if (metroRuntime) {
          preModules.push(metroRuntime);
        }
        return preModules;
      },
      getPolyfills: () => require(_path().default.join(reactNativePath, 'rn-get-polyfills'))()
    },
    server: {
      rewriteRequestUrl: (0, _rewriteRequestUrl().getRewriteRequestUrl)(projectRoot),
      port: Number(_env2().env.RCT_METRO_PORT) || 8081,
      // NOTE(EvanBacon): Moves the server root down to the monorepo root.
      // This enables proper monorepo support for web.
      unstable_serverRoot: (0, _getModulesPaths().getServerRoot)(projectRoot)
    },
    symbolicator: {
      customizeFrame: (0, _customizeFrame().getDefaultCustomizeFrame)()
    },
    transformerPath: options.isCSSEnabled ?
    // Custom worker that adds CSS support for Metro web.
    require.resolve('./transform-worker/transform-worker') : metroDefaultValues.transformerPath,
    transformer: {
      // Custom: These are passed to `getCacheKey` and ensure invalidation when the version changes.
      // @ts-expect-error: not on type.
      postcssHash: (0, _postcss().getPostcssConfigHash)(projectRoot),
      browserslistHash: pkg.browserslist ? (0, _metroCache().stableHash)(JSON.stringify(pkg.browserslist)).toString('hex') : null,
      sassVersion,
      // `require.context` support
      unstable_allowRequireContext: true,
      allowOptionalDependencies: true,
      babelTransformerPath: isExotic ? require.resolve('./transformer/metro-expo-exotic-babel-transformer') : isCustomBabelConfigDefined ?
      // If the user defined a babel config file in their project,
      // then use the default transformer.
      // Try to use the project copy before falling back on the global version
      _resolveFrom().default.silent(projectRoot, 'metro-react-native-babel-transformer') :
      // Otherwise, use a custom transformer that uses `babel-preset-expo` by default for projects.
      require.resolve('./transformer/metro-expo-babel-transformer'),
      assetRegistryPath: 'react-native/Libraries/Image/AssetRegistry',
      assetPlugins: getAssetPlugins(projectRoot)
    }
  });
  return (0, _withExpoSerializers().withExpoSerializers)(metroConfig);
>>>>>>> efd4cae1
}
exports.getDefaultConfig = getDefaultConfig;
async function loadAsync(projectRoot, { reporter, ...metroOptions } = {}) {
    let defaultConfig = getDefaultConfig(projectRoot);
    if (reporter) {
        defaultConfig = { ...defaultConfig, reporter };
    }
    const { loadConfig } = (0, metro_config_1.importMetroConfig)(projectRoot);
    return await loadConfig({ cwd: projectRoot, projectRoot, ...metroOptions }, defaultConfig);
}
exports.loadAsync = loadAsync;
// re-export for legacy cases.
exports.EXPO_DEBUG = env_1.env.EXPO_DEBUG;
function getSassVersion(projectRoot) {
    const sassPkg = resolve_from_1.default.silent(projectRoot, 'sass');
    if (!sassPkg)
        return null;
    const sassPkgJson = findUpPackageJson(sassPkg);
    if (!sassPkgJson)
        return null;
    const pkg = json_file_1.default.read(sassPkgJson);
    debug('sass package.json:', sassPkgJson);
    const sassVersion = pkg.version;
    if (typeof sassVersion === 'string') {
        return sassVersion;
    }
    return null;
}
function findUpPackageJson(cwd) {
    if (['.', path_1.default.sep].includes(cwd))
        return null;
    const found = resolve_from_1.default.silent(cwd, './package.json');
    if (found) {
        return found;
    }
    return findUpPackageJson(path_1.default.dirname(cwd));
}<|MERGE_RESOLUTION|>--- conflicted
+++ resolved
@@ -1,79 +1,160 @@
 "use strict";
-var __createBinding = (this && this.__createBinding) || (Object.create ? (function(o, m, k, k2) {
-    if (k2 === undefined) k2 = k;
-    var desc = Object.getOwnPropertyDescriptor(m, k);
-    if (!desc || ("get" in desc ? !m.__esModule : desc.writable || desc.configurable)) {
-      desc = { enumerable: true, get: function() { return m[k]; } };
-    }
-    Object.defineProperty(o, k2, desc);
-}) : (function(o, m, k, k2) {
-    if (k2 === undefined) k2 = k;
-    o[k2] = m[k];
-}));
-var __setModuleDefault = (this && this.__setModuleDefault) || (Object.create ? (function(o, v) {
-    Object.defineProperty(o, "default", { enumerable: true, value: v });
-}) : function(o, v) {
-    o["default"] = v;
+
+Object.defineProperty(exports, "__esModule", {
+  value: true
 });
-var __importStar = (this && this.__importStar) || function (mod) {
-    if (mod && mod.__esModule) return mod;
-    var result = {};
-    if (mod != null) for (var k in mod) if (k !== "default" && Object.prototype.hasOwnProperty.call(mod, k)) __createBinding(result, mod, k);
-    __setModuleDefault(result, mod);
-    return result;
-};
-var __importDefault = (this && this.__importDefault) || function (mod) {
-    return (mod && mod.__esModule) ? mod : { "default": mod };
-};
-Object.defineProperty(exports, "__esModule", { value: true });
-exports.EXPO_DEBUG = exports.INTERNAL_CALLSITES_REGEX = exports.loadAsync = exports.getDefaultConfig = void 0;
+exports.EXPO_DEBUG = void 0;
+Object.defineProperty(exports, "INTERNAL_CALLSITES_REGEX", {
+  enumerable: true,
+  get: function () {
+    return _customizeFrame().INTERNAL_CALLSITES_REGEX;
+  }
+});
+Object.defineProperty(exports, "MetroConfig", {
+  enumerable: true,
+  get: function () {
+    return _metroConfig().ConfigT;
+  }
+});
+exports.getDefaultConfig = getDefaultConfig;
+exports.loadAsync = loadAsync;
+function _config() {
+  const data = require("@expo/config");
+  _config = function () {
+    return data;
+  };
+  return data;
+}
+function _paths() {
+  const data = require("@expo/config/paths");
+  _paths = function () {
+    return data;
+  };
+  return data;
+}
+function runtimeEnv() {
+  const data = _interopRequireWildcard(require("@expo/env"));
+  runtimeEnv = function () {
+    return data;
+  };
+  return data;
+}
+function _jsonFile() {
+  const data = _interopRequireDefault(require("@expo/json-file"));
+  _jsonFile = function () {
+    return data;
+  };
+  return data;
+}
+function _chalk() {
+  const data = _interopRequireDefault(require("chalk"));
+  _chalk = function () {
+    return data;
+  };
+  return data;
+}
+function _metroCache() {
+  const data = require("metro-cache");
+  _metroCache = function () {
+    return data;
+  };
+  return data;
+}
+function _metroConfig() {
+  const data = require("metro-config");
+  _metroConfig = function () {
+    return data;
+  };
+  return data;
+}
+function _path() {
+  const data = _interopRequireDefault(require("path"));
+  _path = function () {
+    return data;
+  };
+  return data;
+}
+function _resolveFrom() {
+  const data = _interopRequireDefault(require("resolve-from"));
+  _resolveFrom = function () {
+    return data;
+  };
+  return data;
+}
+function _customizeFrame() {
+  const data = require("./customizeFrame");
+  _customizeFrame = function () {
+    return data;
+  };
+  return data;
+}
+function _env2() {
+  const data = require("./env");
+  _env2 = function () {
+    return data;
+  };
+  return data;
+}
+function _getModulesPaths() {
+  const data = require("./getModulesPaths");
+  _getModulesPaths = function () {
+    return data;
+  };
+  return data;
+}
+function _getWatchFolders() {
+  const data = require("./getWatchFolders");
+  _getWatchFolders = function () {
+    return data;
+  };
+  return data;
+}
+function _rewriteRequestUrl() {
+  const data = require("./rewriteRequestUrl");
+  _rewriteRequestUrl = function () {
+    return data;
+  };
+  return data;
+}
+function _withExpoSerializers() {
+  const data = require("./serializer/withExpoSerializers");
+  _withExpoSerializers = function () {
+    return data;
+  };
+  return data;
+}
+function _postcss() {
+  const data = require("./transform-worker/postcss");
+  _postcss = function () {
+    return data;
+  };
+  return data;
+}
+function _metroConfig2() {
+  const data = require("./traveling/metro-config");
+  _metroConfig2 = function () {
+    return data;
+  };
+  return data;
+}
+function _interopRequireDefault(obj) { return obj && obj.__esModule ? obj : { default: obj }; }
+function _getRequireWildcardCache(nodeInterop) { if (typeof WeakMap !== "function") return null; var cacheBabelInterop = new WeakMap(); var cacheNodeInterop = new WeakMap(); return (_getRequireWildcardCache = function (nodeInterop) { return nodeInterop ? cacheNodeInterop : cacheBabelInterop; })(nodeInterop); }
+function _interopRequireWildcard(obj, nodeInterop) { if (!nodeInterop && obj && obj.__esModule) { return obj; } if (obj === null || typeof obj !== "object" && typeof obj !== "function") { return { default: obj }; } var cache = _getRequireWildcardCache(nodeInterop); if (cache && cache.has(obj)) { return cache.get(obj); } var newObj = {}; var hasPropertyDescriptor = Object.defineProperty && Object.getOwnPropertyDescriptor; for (var key in obj) { if (key !== "default" && Object.prototype.hasOwnProperty.call(obj, key)) { var desc = hasPropertyDescriptor ? Object.getOwnPropertyDescriptor(obj, key) : null; if (desc && (desc.get || desc.set)) { Object.defineProperty(newObj, key, desc); } else { newObj[key] = obj[key]; } } } newObj.default = obj; if (cache) { cache.set(obj, newObj); } return newObj; }
 // Copyright 2023-present 650 Industries (Expo). All rights reserved.
-<<<<<<< HEAD
-const config_1 = require("@expo/config");
-const paths_1 = require("@expo/config/paths");
-const runtimeEnv = __importStar(require("@expo/env"));
-const json_file_1 = __importDefault(require("@expo/json-file"));
-const chalk_1 = __importDefault(require("chalk"));
-// @ts-expect-error: incorrectly typed
-const metro_cache_1 = require("metro-cache");
-const path_1 = __importDefault(require("path"));
-const resolve_from_1 = __importDefault(require("resolve-from"));
-const customizeFrame_1 = require("./customizeFrame");
-Object.defineProperty(exports, "INTERNAL_CALLSITES_REGEX", { enumerable: true, get: function () { return customizeFrame_1.INTERNAL_CALLSITES_REGEX; } });
-const env_1 = require("./env");
-const getModulesPaths_1 = require("./getModulesPaths");
-const getWatchFolders_1 = require("./getWatchFolders");
-const rewriteRequestUrl_1 = require("./rewriteRequestUrl");
-const withExpoSerializers_1 = require("./serializer/withExpoSerializers");
-const postcss_1 = require("./transform-worker/postcss");
-const metro_config_1 = require("./traveling/metro-config");
-=======
-
->>>>>>> efd4cae1
+
 const debug = require('debug')('expo:metro:config');
 function getProjectBabelConfigFile(projectRoot) {
-    return (resolve_from_1.default.silent(projectRoot, './babel.config.js') ||
-        resolve_from_1.default.silent(projectRoot, './.babelrc') ||
-        resolve_from_1.default.silent(projectRoot, './.babelrc.js'));
+  return _resolveFrom().default.silent(projectRoot, './babel.config.js') || _resolveFrom().default.silent(projectRoot, './.babelrc') || _resolveFrom().default.silent(projectRoot, './.babelrc.js');
 }
 function getAssetPlugins(projectRoot) {
-    const hashAssetFilesPath = resolve_from_1.default.silent(projectRoot, 'expo-asset/tools/hashAssetFiles');
-    if (!hashAssetFilesPath) {
-        throw new Error(`The required package \`expo-asset\` cannot be found`);
-    }
-    return [hashAssetFilesPath];
+  const hashAssetFilesPath = _resolveFrom().default.silent(projectRoot, 'expo-asset/tools/hashAssetFiles');
+  if (!hashAssetFilesPath) {
+    throw new Error(`The required package \`expo-asset\` cannot be found`);
+  }
+  return [hashAssetFilesPath];
 }
 let hasWarnedAboutExotic = false;
 function getDefaultConfig(projectRoot, options = {}) {
-<<<<<<< HEAD
-    const { getDefaultConfig: getDefaultMetroConfig, mergeConfig } = (0, metro_config_1.importMetroConfig)(projectRoot);
-    const isExotic = options.mode === 'exotic' || env_1.env.EXPO_USE_EXOTIC;
-    if (isExotic && !hasWarnedAboutExotic) {
-        hasWarnedAboutExotic = true;
-        console.log(chalk_1.default.gray(`\u203A Unstable feature ${chalk_1.default.bold `EXPO_USE_EXOTIC`} is enabled. Bundling may not work as expected, and is subject to breaking changes.`));
-    }
-    const reactNativePath = path_1.default.dirname((0, resolve_from_1.default)(projectRoot, 'react-native/package.json'));
-=======
   const {
     getDefaultConfig: getDefaultMetroConfig,
     mergeConfig
@@ -129,131 +210,23 @@
   if (_env2().env.EXPO_DEBUG) {
     console.log();
     console.log(`Expo Metro config:`);
->>>>>>> efd4cae1
     try {
-        // Set the `EXPO_METRO_CACHE_KEY_VERSION` variable for use in the custom babel transformer.
-        // This hack is used because there doesn't appear to be anyway to resolve
-        // `babel-preset-fbjs` relative to the project root later (in `metro-expo-babel-transformer`).
-        const babelPresetFbjsPath = (0, resolve_from_1.default)(projectRoot, 'babel-preset-fbjs/package.json');
-        process.env.EXPO_METRO_CACHE_KEY_VERSION = String(require(babelPresetFbjsPath).version);
-    }
-    catch {
-        // noop -- falls back to a hardcoded value.
-    }
-    const sourceExtsConfig = { isTS: true, isReact: true, isModern: false };
-    const sourceExts = (0, paths_1.getBareExtensions)([], sourceExtsConfig);
-    // Add support for cjs (without platform extensions).
-    sourceExts.push('cjs');
-    let sassVersion = null;
-    if (options.isCSSEnabled) {
-        sassVersion = getSassVersion(projectRoot);
-        // Enable SCSS by default so we can provide a better error message
-        // when sass isn't installed.
-        sourceExts.push('scss', 'sass', 'css');
-    }
-    const envFiles = runtimeEnv.getFiles(process.env.NODE_ENV);
-    const babelConfigPath = getProjectBabelConfigFile(projectRoot);
-    const isCustomBabelConfigDefined = !!babelConfigPath;
-    const resolverMainFields = [];
-    // Disable `react-native` in exotic mode, since library authors
-    // use it to ship raw application code to the project.
-    if (!isExotic) {
-        resolverMainFields.push('react-native');
-    }
-    resolverMainFields.push('browser', 'main');
-    const pkg = (0, config_1.getPackageJson)(projectRoot);
-    const watchFolders = (0, getWatchFolders_1.getWatchFolders)(projectRoot);
-    // TODO: nodeModulesPaths does not work with the new Node.js package.json exports API, this causes packages like uuid to fail. Disabling for now.
-    const nodeModulesPaths = (0, getModulesPaths_1.getModulesPaths)(projectRoot);
-    if (env_1.env.EXPO_DEBUG) {
-        console.log();
-        console.log(`Expo Metro config:`);
-        try {
-            console.log(`- Version: ${require('../package.json').version}`);
-        }
-        catch { }
-        console.log(`- Extensions: ${sourceExts.join(', ')}`);
-        console.log(`- React Native: ${reactNativePath}`);
-        console.log(`- Babel config: ${babelConfigPath || 'babel-preset-expo (default)'}`);
-        console.log(`- Resolver Fields: ${resolverMainFields.join(', ')}`);
-        console.log(`- Watch Folders: ${watchFolders.join(', ')}`);
-        console.log(`- Node Module Paths: ${nodeModulesPaths.join(', ')}`);
-        console.log(`- Exotic: ${isExotic}`);
-        console.log(`- Env Files: ${envFiles}`);
-        console.log(`- Sass: ${sassVersion}`);
-        console.log();
-    }
-    const { 
+      console.log(`- Version: ${require('../package.json').version}`);
+    } catch {}
+    console.log(`- Extensions: ${sourceExts.join(', ')}`);
+    console.log(`- React Native: ${reactNativePath}`);
+    console.log(`- Babel config: ${babelConfigPath || 'babel-preset-expo (default)'}`);
+    console.log(`- Resolver Fields: ${resolverMainFields.join(', ')}`);
+    console.log(`- Watch Folders: ${watchFolders.join(', ')}`);
+    console.log(`- Node Module Paths: ${nodeModulesPaths.join(', ')}`);
+    console.log(`- Exotic: ${isExotic}`);
+    console.log(`- Env Files: ${envFiles}`);
+    console.log(`- Sass: ${sassVersion}`);
+    console.log();
+  }
+  const {
     // Remove the default reporter which metro always resolves to be the react-native-community/cli reporter.
     // This prints a giant React logo which is less accessible to users on smaller terminals.
-<<<<<<< HEAD
-    reporter, ...metroDefaultValues } = getDefaultMetroConfig.getDefaultValues(projectRoot);
-    // Merge in the default config from Metro here, even though loadConfig uses it as defaults.
-    // This is a convenience for getDefaultConfig use in metro.config.js, e.g. to modify assetExts.
-    const metroConfig = mergeConfig(metroDefaultValues, {
-        watchFolders,
-        resolver: {
-            resolverMainFields,
-            platforms: ['ios', 'android'],
-            assetExts: metroDefaultValues.resolver.assetExts
-                .concat(
-            // Add default support for `expo-image` file types.
-            ['heic', 'avif'])
-                .filter((assetExt) => !sourceExts.includes(assetExt)),
-            sourceExts,
-            nodeModulesPaths,
-        },
-        watcher: {
-            // strip starting dot from env files
-            additionalExts: envFiles.map((file) => file.replace(/^\./, '')),
-        },
-        serializer: {
-            getModulesRunBeforeMainModule: () => [
-                require.resolve(path_1.default.join(reactNativePath, 'Libraries/Core/InitializeCore')),
-                // TODO: Bacon: load Expo side-effects
-            ],
-            getPolyfills: () => require(path_1.default.join(reactNativePath, 'rn-get-polyfills'))(),
-        },
-        server: {
-            rewriteRequestUrl: (0, rewriteRequestUrl_1.getRewriteRequestUrl)(projectRoot),
-            port: Number(env_1.env.RCT_METRO_PORT) || 8081,
-            // NOTE(EvanBacon): Moves the server root down to the monorepo root.
-            // This enables proper monorepo support for web.
-            unstable_serverRoot: (0, getModulesPaths_1.getServerRoot)(projectRoot),
-        },
-        symbolicator: {
-            customizeFrame: (0, customizeFrame_1.getDefaultCustomizeFrame)(),
-        },
-        transformerPath: options.isCSSEnabled
-            ? // Custom worker that adds CSS support for Metro web.
-                require.resolve('./transform-worker/transform-worker')
-            : metroDefaultValues.transformerPath,
-        transformer: {
-            // Custom: These are passed to `getCacheKey` and ensure invalidation when the version changes.
-            // @ts-expect-error: not on type.
-            postcssHash: (0, postcss_1.getPostcssConfigHash)(projectRoot),
-            browserslistHash: pkg.browserslist
-                ? (0, metro_cache_1.stableHash)(JSON.stringify(pkg.browserslist)).toString('hex')
-                : null,
-            sassVersion,
-            // `require.context` support
-            unstable_allowRequireContext: true,
-            allowOptionalDependencies: true,
-            babelTransformerPath: isExotic
-                ? require.resolve('./transformer/metro-expo-exotic-babel-transformer')
-                : isCustomBabelConfigDefined
-                    ? // If the user defined a babel config file in their project,
-                        // then use the default transformer.
-                        // Try to use the project copy before falling back on the global version
-                        resolve_from_1.default.silent(projectRoot, 'metro-react-native-babel-transformer')
-                    : // Otherwise, use a custom transformer that uses `babel-preset-expo` by default for projects.
-                        require.resolve('./transformer/metro-expo-babel-transformer'),
-            assetRegistryPath: 'react-native/Libraries/Image/AssetRegistry',
-            assetPlugins: getAssetPlugins(projectRoot),
-        },
-    });
-    return (0, withExpoSerializers_1.withExpoSerializers)(metroConfig);
-=======
     reporter,
     ...metroDefaultValues
   } = getDefaultMetroConfig.getDefaultValues(projectRoot);
@@ -325,41 +298,52 @@
     }
   });
   return (0, _withExpoSerializers().withExpoSerializers)(metroConfig);
->>>>>>> efd4cae1
-}
-exports.getDefaultConfig = getDefaultConfig;
-async function loadAsync(projectRoot, { reporter, ...metroOptions } = {}) {
-    let defaultConfig = getDefaultConfig(projectRoot);
-    if (reporter) {
-        defaultConfig = { ...defaultConfig, reporter };
-    }
-    const { loadConfig } = (0, metro_config_1.importMetroConfig)(projectRoot);
-    return await loadConfig({ cwd: projectRoot, projectRoot, ...metroOptions }, defaultConfig);
-}
-exports.loadAsync = loadAsync;
+}
+async function loadAsync(projectRoot, {
+  reporter,
+  ...metroOptions
+} = {}) {
+  let defaultConfig = getDefaultConfig(projectRoot);
+  if (reporter) {
+    defaultConfig = {
+      ...defaultConfig,
+      reporter
+    };
+  }
+  const {
+    loadConfig
+  } = (0, _metroConfig2().importMetroConfig)(projectRoot);
+  return await loadConfig({
+    cwd: projectRoot,
+    projectRoot,
+    ...metroOptions
+  }, defaultConfig);
+}
+
+// re-export for use in config files.
+
 // re-export for legacy cases.
-exports.EXPO_DEBUG = env_1.env.EXPO_DEBUG;
+const EXPO_DEBUG = _env2().env.EXPO_DEBUG;
+exports.EXPO_DEBUG = EXPO_DEBUG;
 function getSassVersion(projectRoot) {
-    const sassPkg = resolve_from_1.default.silent(projectRoot, 'sass');
-    if (!sassPkg)
-        return null;
-    const sassPkgJson = findUpPackageJson(sassPkg);
-    if (!sassPkgJson)
-        return null;
-    const pkg = json_file_1.default.read(sassPkgJson);
-    debug('sass package.json:', sassPkgJson);
-    const sassVersion = pkg.version;
-    if (typeof sassVersion === 'string') {
-        return sassVersion;
-    }
-    return null;
+  const sassPkg = _resolveFrom().default.silent(projectRoot, 'sass');
+  if (!sassPkg) return null;
+  const sassPkgJson = findUpPackageJson(sassPkg);
+  if (!sassPkgJson) return null;
+  const pkg = _jsonFile().default.read(sassPkgJson);
+  debug('sass package.json:', sassPkgJson);
+  const sassVersion = pkg.version;
+  if (typeof sassVersion === 'string') {
+    return sassVersion;
+  }
+  return null;
 }
 function findUpPackageJson(cwd) {
-    if (['.', path_1.default.sep].includes(cwd))
-        return null;
-    const found = resolve_from_1.default.silent(cwd, './package.json');
-    if (found) {
-        return found;
-    }
-    return findUpPackageJson(path_1.default.dirname(cwd));
-}+  if (['.', _path().default.sep].includes(cwd)) return null;
+  const found = _resolveFrom().default.silent(cwd, './package.json');
+  if (found) {
+    return found;
+  }
+  return findUpPackageJson(_path().default.dirname(cwd));
+}
+//# sourceMappingURL=ExpoMetroConfig.js.map