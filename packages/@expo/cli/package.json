{
  "name": "@expo/cli",
  "version": "0.4.6",
  "description": "The Expo CLI",
  "main": "build/bin/cli",
  "bin": {
    "expo-internal": "build/bin/cli"
  },
  "files": [
    "static",
    "build"
  ],
  "scripts": {
    "build": "taskr",
    "prepare": "taskr release",
    "clean": "expo-module clean",
    "lint": "expo-module lint",
    "typecheck": "expo-module typecheck",
    "test": "expo-module test",
    "test:e2e": "jest --config e2e/jest.config.js",
    "prepublishOnly": "expo-module prepublishOnly",
    "expo-module": "expo-module"
  },
  "repository": {
    "type": "git",
    "url": "https://github.com/expo/expo.git",
    "directory": "packages/@expo/cli"
  },
  "keywords": [
    "expo"
  ],
  "author": "Expo",
  "license": "MIT",
  "bugs": {
    "url": "https://github.com/expo/expo/issues"
  },
  "homepage": "https://github.com/expo/expo/tree/main/packages/@expo/cli",
  "dependencies": {
    "@babel/runtime": "^7.14.0",
    "@expo/code-signing-certificates": "0.0.5",
    "@expo/config": "~7.0.2",
    "@expo/config-plugins": "~5.0.3",
    "@expo/dev-server": "0.1.122",
    "@expo/devcert": "^1.0.0",
    "@expo/json-file": "^8.2.37",
    "@expo/metro-config": "~0.5.2",
    "@expo/osascript": "^2.0.31",
    "@expo/package-manager": "~0.0.53",
    "@expo/plist": "^0.0.20",
    "@expo/prebuild-config": "5.0.6",
    "@expo/rudder-sdk-node": "1.1.1",
    "@expo/spawn-async": "1.5.0",
    "@expo/xcpretty": "^4.2.1",
    "@urql/core": "2.3.6",
    "@urql/exchange-retry": "0.3.0",
    "accepts": "^1.3.8",
    "arg": "4.1.0",
    "better-opn": "~3.0.2",
    "bplist-parser": "^0.3.1",
    "cacache": "^15.3.0",
    "chalk": "^4.0.0",
    "ci-info": "^3.3.0",
    "debug": "^4.3.4",
    "env-editor": "^0.4.1",
    "expo-router": "^0.0.36",
    "form-data": "^3.0.1",
    "freeport-async": "2.0.0",
    "fs-extra": "~8.1.0",
    "getenv": "^1.0.0",
    "graphql": "15.8.0",
    "graphql-tag": "^2.10.1",
    "html-minifier": "^4.0.0",
    "https-proxy-agent": "^5.0.1",
    "internal-ip": "4.3.0",
    "is-root": "^2.1.0",
    "js-yaml": "^3.13.1",
    "json-schema-deref-sync": "^0.13.0",
    "md5-file": "^3.2.3",
    "md5hex": "^1.0.0",
    "minipass": "3.1.6",
    "node-fetch": "^2.6.7",
    "node-forge": "^1.3.1",
    "npm-package-arg": "^7.0.0",
    "ora": "3.4.0",
    "pretty-bytes": "5.6.0",
    "progress": "2.0.3",
    "prompts": "^2.3.2",
    "qrcode-terminal": "0.11.0",
    "requireg": "^0.2.2",
    "resolve-from": "^5.0.0",
    "semver": "^6.3.0",
    "send": "^0.18.0",
    "slugify": "^1.3.4",
    "structured-headers": "^0.4.1",
    "tar": "^6.0.5",
    "tempy": "^0.7.1",
    "terminal-link": "^2.1.1",
    "text-table": "^0.2.0",
    "url-join": "4.0.0",
    "wrap-ansi": "^7.0.0"
  },
  "taskr": {
    "requires": [
      "./taskfile-swc.js"
    ]
  },
  "devDependencies": {
    "@expo/multipart-body-parser": "^1.0.0",
    "@expo/ngrok": "4.1.0",
    "@expo/webpack-config": "^0.17.4",
    "@swc/core": "^1.2.126",
    "@taskr/clear": "1.1.0",
    "@taskr/esnext": "1.1.0",
    "@taskr/watch": "1.1.0",
    "@tsconfig/node14": "^1.0.1",
    "@types/accepts": "^1.3.5",
    "@types/cacache": "^15.0.1",
    "@types/debug": "^4.1.7",
    "@types/form-data": "^2.2.0",
<<<<<<< HEAD
    "@types/html-minifier": "^4.0.2",
=======
    "@types/getenv": "^1.0.0",
>>>>>>> f9d101e5
    "@types/js-yaml": "^3.12.2",
    "@types/metro": "~0.66.1",
    "@types/metro-core": "~0.66.0",
    "@types/minipass": "^3.1.2",
    "@types/npm-package-arg": "^6.1.0",
    "@types/progress": "^2.0.5",
    "@types/prompts": "^2.0.6",
    "@types/send": "^0.17.1",
    "@types/tar": "^6.1.1",
    "@types/text-table": "^0.2.1",
    "@types/url-join": "^4.0.0",
    "@types/webpack": "~4.41.32",
    "@types/webpack-dev-server": "3.11.0",
    "@types/wrap-ansi": "^8.0.1",
    "expo-module-scripts": "^3.0.0",
    "klaw-sync": "^6.0.0",
    "nock": "~13.2.2",
    "nullthrows": "^1.1.1",
    "structured-headers": "^0.4.1",
    "taskr": "1.1.0"
  }
}<|MERGE_RESOLUTION|>--- conflicted
+++ resolved
@@ -117,11 +117,8 @@
     "@types/cacache": "^15.0.1",
     "@types/debug": "^4.1.7",
     "@types/form-data": "^2.2.0",
-<<<<<<< HEAD
     "@types/html-minifier": "^4.0.2",
-=======
     "@types/getenv": "^1.0.0",
->>>>>>> f9d101e5
     "@types/js-yaml": "^3.12.2",
     "@types/metro": "~0.66.1",
     "@types/metro-core": "~0.66.0",
